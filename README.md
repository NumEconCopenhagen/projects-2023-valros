--- conflicted
+++ resolved
@@ -3,11 +3,7 @@
 **Group members:**
 - Johan Ølgaard (jlh601)
 - Alon Clausen (smr136)
-<<<<<<< HEAD
-- Valdemar Hvalros Guldager (gvz104)
-=======
-- Valdemar Valros Guldager (gvz104)
->>>>>>> 29958b5e
+- Valdemar GULD (gvz104)
 
 This repository contains  
 1. Inaugural project.
