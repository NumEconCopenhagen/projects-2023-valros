# \[Valros\]

**Group members:**
- Johan Ølgaard (jlh601)
- Alon Clausen (smr136)
- Valdemar Hvalros Guldager (gvz104)

This repository contains  
1. Inaugural project.  
2. Data project. We fetch data from **source x** on **y** and show that ...
3. Model project. We model ...
<<<<<<< HEAD
=======

## Inaugural project
In this project we have made program that...
>>>>>>> 1745d869
<|MERGE_RESOLUTION|>--- conflicted
+++ resolved
@@ -9,9 +9,7 @@
 1. Inaugural project.  
 2. Data project. We fetch data from **source x** on **y** and show that ...
 3. Model project. We model ...
-<<<<<<< HEAD
-=======
+
 
 ## Inaugural project
-In this project we have made program that...
->>>>>>> 1745d869
+In this project we have made program that...